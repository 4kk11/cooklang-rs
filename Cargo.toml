--- conflicted
+++ resolved
@@ -58,14 +58,12 @@
 name = "parse"
 harness = false
 
-<<<<<<< HEAD
 [[bin]]
 # workaround: https://mozilla.github.io/uniffi-rs/tutorial/foreign_language_bindings.html#creating-the-bindgen-binary
 # This can be whatever name makes sense for your project, but the rest of this tutorial assumes uniffi-bindgen.
 name = "uniffi-bindgen"
 path = "src/uniffi-bindgen.rs"
 required-features = ["bindings", "uniffi/cli"]
-=======
+
 [workspace]
-members = [".", "playground"]
->>>>>>> 8527b690
+members = [".", "playground"]