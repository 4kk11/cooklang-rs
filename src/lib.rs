--- conflicted
+++ resolved
@@ -84,13 +84,9 @@
 pub mod scale;
 pub mod span;
 
-<<<<<<< HEAD
 #[cfg(feature = "bindings")]
 mod bindings;
 
-mod analysis;
-=======
->>>>>>> 8527b690
 mod context;
 mod lexer;
 
